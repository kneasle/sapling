//! The top-level functionality of Sapling

use crate::ast::display_token::DisplayToken;
use crate::ast::{size, Ast};
use crate::editable_tree::{Direction, Side, DAG};
use std::collections::hash_map::DefaultHasher;
use std::hash::Hasher;
use tuikit::prelude::*;

mod command_log {
    //! A utility datastructure to store and render a log of commands.  This is mostly used to give
    //! the viewers of my streams feedback for what I'm typing.

    use tuikit::prelude::*;

    /// One entry in the log.  This usually represts a single command, but could represent an
    /// accumulation of many identical commands that are executed consecutively.
    struct Entry {
        count: usize,
        command: String,
        description: String,
        color: Color,
    }

    /// A utility struct to store and display a log of which commands have been executed recently.
    /// This is mostly used to give the viewers of my streams feedback for what I'm typing.
    pub struct CommandLog {
        /// A list of commands that have been run
        commands: Vec<Entry>,
        max_entries: usize,
    }

    impl CommandLog {
        /// Create a new (empty) command log
        pub fn new(max_entries: usize) -> CommandLog {
            CommandLog {
                commands: vec![],
                max_entries,
            }
        }

        /// Sets and enforces the max entry limit
        pub fn set_max_entries(&mut self, max_entries: usize) {
            self.max_entries = max_entries;
            self.enforce_entry_limit();
        }

        /// Draw a log of recent commands to a given terminal at a given location
        pub fn render(&self, term: &Term, row: usize, col: usize) {
            // Calculate how wide the numbers column should be, enforcing that it is at least two
            // chars wide.
            let count_col_width = self
                .commands
                .iter()
                .map(|e| match e.count {
                    1 => 0,
                    c => format!("{}", c).len(),
                })
                .max()
                .unwrap_or(0)
                .max(2);
            // Calculate the width of the command column, and make sure that it is at least two
            // chars wide.
            let cmd_col_width = self
                .commands
                .iter()
                .map(|e| e.command.len())
                .max()
                .unwrap_or(0)
                .max(2);
            // Render the commands
            for (i, e) in self.commands.iter().enumerate() {
                // Print the count if greater than 1
                if e.count > 1 {
                    term.print(row + i, col, &format!("{}x", e.count)).unwrap();
                }
                // Print the commands in one column
                term.print_with_attr(
                    row + i,
                    col + count_col_width + 1,
                    &e.command,
                    Attr::default().fg(Color::WHITE),
                )
                .unwrap();
                // Print a `=>`
                term.print(row + i, col + count_col_width + 1 + cmd_col_width + 1, "=>")
                    .unwrap();
                // Print the meanings in another column
                term.print_with_attr(
                    row + i,
                    col + count_col_width + 1 + cmd_col_width + 4,
                    &e.description,
                    Attr::default().fg(e.color),
                )
                .unwrap();
            }
        }

        /// Repeatedly remove commands until the entry limit is satisfied
        fn enforce_entry_limit(&mut self) {
            while self.commands.len() > self.max_entries {
                self.commands.remove(0);
            }
        }

        /// Pushes a new command to the log.
        pub fn push(&mut self, command: String, keymap: &super::KeyMap) {
            // If the command is identical to the last log entry, incrememnt that counter by one
            if Some(&command) == self.commands.last().map(|e| &e.command) {
                // We can safely unwrap here, because the guard of the `if` statement guaruntees
                // that `self.command.last()` is `Some(_)`
                self.commands.last_mut().unwrap().count += 1;
                return;
            }
            // If the command is different, then we should add a new entry for it
            let (description, color) = {
                if command.is_empty() {
                    log::error!("Empty command executed!");
                    ("<empty command>".to_string(), Color::LIGHT_RED)
                } else {
                    if let Some(action) = super::parse_command(&keymap, &command) {
                        action.description_and_color()
                    } else {
                        log::error!("Incomplete command executed!");
                        ("<incomplete command>".to_string(), Color::LIGHT_RED)
                    }
                }
            };
            self.commands.push(Entry {
                count: 1,
                command,
                description,
                color,
            });
            // Since we added an item, we should enforce the entry limit
            self.enforce_entry_limit();
        }
    }
}

/// The possible command typed by user without any parameters.
/// It can be mapped to a single key.
#[derive(Debug, Clone, Eq, PartialEq, Hash)]
pub enum Command {
    /// Quit Sapling
    Quit,
    /// Replace the selected node, expects an argument
    Replace,
    /// Insert a new node as the last child of the cursor, expects an argument
    InsertChild,
    /// Insert a new node before the cursor, expects an argument
    InsertBefore,
    /// Insert a new node after the cursor, expects an argument
    InsertAfter,
    /// Move cursor in given direction.  The direction is part of the command, since the directions
    /// all correspond to single key presses.
    MoveCursor(Direction),
    /// Undo the last change
    Undo,
    /// Redo a change
    Redo,
}

impl Command {
    /// Returns a lower-case summary string of the given command
    pub fn summary_string(&self) -> &'static str {
        match self {
            Command::Quit => "quit",
            Command::Replace => "replace",
            Command::InsertChild => "insert child",
            Command::InsertBefore => "insert before",
            Command::InsertAfter => "insert after",
            Command::MoveCursor(Direction::Down) => "move to first child",
            Command::MoveCursor(Direction::Up) => "move to parent",
            Command::MoveCursor(Direction::Prev) => "move to previous sibling",
            Command::MoveCursor(Direction::Next) => "move to next sibling",
            Command::Undo => "undo",
            Command::Redo => "redo",
        }
    }
}

/// Mapping of keys to commands.
/// Shortcut definition, also allows us to change the type if needed.
pub type KeyMap = std::collections::HashMap<char, Command>;

pub fn default_keymap() -> KeyMap {
    hmap::hmap! {
        'q' => Command::Quit,
        'i' => Command::InsertBefore,
        'a' => Command::InsertAfter,
        'o' => Command::InsertChild,
        'r' => Command::Replace,
        'c' => Command::MoveCursor(Direction::Down),
        'p' => Command::MoveCursor(Direction::Up),
        'k' => Command::MoveCursor(Direction::Prev),
        'j' => Command::MoveCursor(Direction::Next),
        'u' => Command::Undo,
        'R' => Command::Redo
    }
}

/// The possible meanings of a user-typed command
#[derive(Debug, Clone, Eq, PartialEq)]
enum Action {
    /// The user typed a command that isn't defined, but the command box should still be cleared
    Undefined,
    /// Quit Sapling
    Quit,
    /// Replace the selected node with a node represented by some [`char`]
    Replace(char),
    /// Insert a new node (given by some [`char`]) as the first child of the selected node
    InsertChild(char),
    /// Insert a new node (given by some [`char`]) as the first child of the selected node
    InsertBefore(char),
    /// Insert a new node (given by some [`char`]) as the first child of the selected node
    InsertAfter(char),
    /// Move the node in a given direction
    MoveCursor(Direction),
    /// Undo the last change
    Undo,
    /// Redo a change
    Redo,
}

impl Action {
    /// Returns a lower-case summary of the given command, along with the color with which it
    /// should be displayed in the log.
    pub fn description_and_color(&self) -> (String, Color) {
        const COL_MOVE: Color = Color::LIGHT_BLUE; // Color of the commands that move the cursor
        const COL_HISTORY: Color = Color::LIGHT_YELLOW; // Color of undo/redo
        const COL_INSERT: Color = Color::LIGHT_GREEN; // Colour of any insert command

        match self {
            Action::Undefined => ("undefined command".to_string(), Color::LIGHT_RED),
            Action::Quit => ("quit Sapling".to_string(), Color::LIGHT_RED),
            Action::Replace(c) => (format!("replace cursor with '{}'", c), Color::CYAN),
            Action::InsertChild(c) => (format!("insert '{}' as last child", c), COL_INSERT),
            Action::InsertBefore(c) => (format!("insert '{}' before cursor", c), COL_INSERT),
            Action::InsertAfter(c) => (format!("insert '{}' after cursor", c), COL_INSERT),
            Action::MoveCursor(Direction::Down) => ("move to first child".to_string(), COL_MOVE),
            Action::MoveCursor(Direction::Up) => ("move to parent".to_string(), COL_MOVE),
            Action::MoveCursor(Direction::Prev) => {
                ("move to previous sibling".to_string(), COL_MOVE)
            }
            Action::MoveCursor(Direction::Next) => ("move to next sibling".to_string(), COL_MOVE),
            Action::Undo => ("undo a change".to_string(), COL_HISTORY),
            Action::Redo => ("redo a change".to_string(), COL_HISTORY),
        }
    }
}

/// Attempt to convert a command as a `&`[`str`] into an [`Action`].
/// This parses the string from the start, and returns when it finds a valid command.
///
/// Therefore, `"q489flshb"` will be treated like `"q"`, and will return `Some(Action::Quit)` even
/// though `"q489flshb"` is not technically valid.
/// This function is run every time the user types a command character, and so the user would not
/// be able to input `"q489flshb"` to this function because doing so would require them to first
/// input every possible prefix of `"q489flshb"`, including `"q"`.
///
/// This returns:
/// - [`None`] if the command is incomplete.
/// - [`Action::Undefined`] if the command is not defined (like the command "X").
/// - The corresponding [`Action`], otherwise.
fn parse_command(keymap: &KeyMap, command: &str) -> Option<Action> {
    let mut command_char_iter = command.chars();

    // Consume the first char of the command
<<<<<<< HEAD
    if let Some(command) = command_char_iter.next().map(|c| keymap.get(&c)).flatten() {
        match command {
            // "q" quits Sapling
            Command::Quit => Some(Action::Quit),
            Command::InsertChild => command_char_iter.next().map(Action::InsertChild),
            Command::InsertBefore => command_char_iter.next().map(Action::InsertBefore),
            Command::InsertAfter => command_char_iter.next().map(Action::InsertAfter),
            Command::Replace => command_char_iter.next().map(Action::Replace),
            Command::MoveCursor(direction) => Some(Action::MoveCursor(*direction)),
            Command::Undo => Some(Action::Undo),
            Command::Redo => Some(Action::Redo),
        }
    } else {
        None
=======
    let c = command_char_iter.next()?;

    match keymap.get(&c) {
        // "q" quits Sapling
        Some(Command::Quit) => Some(Action::Quit),
        Some(Command::InsertChild) => {
            // Consume the second char of the iterator
            command_char_iter.next().map(Action::InsertChild)
        }
        Some(Command::InsertBefore) => {
            // Consume the second char of the iterator
            command_char_iter.next().map(Action::InsertBefore)
        }
        Some(Command::InsertAfter) => {
            // Consume the second char of the iterator
            command_char_iter.next().map(Action::InsertAfter)
        }
        Some(Command::Replace) => {
            // Consume the second char of the iterator
            command_char_iter.next().map(Action::Replace)
        }
        Some(Command::MoveCursor(direction)) => Some(Action::MoveCursor(*direction)),
        Some(Command::Undo) => Some(Action::Undo),
        Some(Command::Redo) => Some(Action::Redo),
        None => Some(Action::Undefined),
>>>>>>> 288c5a08
    }
}

/// A struct to hold the top-level components of the editor.
pub struct Editor<'arena, Node: Ast<'arena>> {
    /// The [`EditableTree`] that the `Editor` is editing
    tree: &'arena mut DAG<'arena, Node>,
    /// The style that the tree is being printed to the screen
    format_style: Node::FormatStyle,
    /// The `tuikit` terminal that the `Editor` is rendering to
    term: Term,
    /// The current contents of the command buffer
    command: String,
    /// The configured key map
    keymap: KeyMap,
    /// A list of the commands that have been executed, along with a summary of what they mean
    command_log: command_log::CommandLog,
}

impl<'arena, Node: Ast<'arena> + 'arena> Editor<'arena, Node> {
    /// Create a new [`Editor`] with a given tree
    pub fn new(
        tree: &'arena mut DAG<'arena, Node>,
        format_style: Node::FormatStyle,
        keymap: KeyMap,
    ) -> Editor<'arena, Node> {
        let term = Term::new().unwrap();
        Editor {
            tree,
            term,
            format_style,
            command: String::new(),
            keymap,
            command_log: command_log::CommandLog::new(10),
        }
    }

    /* ===== COMMAND FUNCTIONS ===== */

    /// Replace the node under the cursor with the node represented by a given [`char`]
    fn replace_cursor(&mut self, c: char) {
        if self.tree.cursor().is_replace_char(c) {
            // We know that `c` corresponds to a valid node, so we can unwrap
            let new_node = self.tree.cursor().from_char(c).unwrap();
            log::debug!("Replacing with '{}'/{:?}", c, new_node);
            self.tree.replace_cursor(new_node);
        } else {
            log::warn!("Cannot replace node with '{}'", c);
        }
    }

    /// Move the cursor
    fn move_cursor(&mut self, direction: Direction) {
        if let Some(error_message) = self.tree.move_cursor(direction) {
            log::warn!("{}", error_message);
        }
    }

    /// Insert new child as the first child of the selected node
    fn insert_child(&mut self, c: char) {
        let cursor = self.tree.cursor();
        if cursor.is_insert_char(c) {
            if let Some(node) = cursor.from_char(c) {
                if let Err(e) = self.tree.insert_child(node) {
                    log::error!("{}", e);
                } else {
                    log::debug!("Inserting with '{}'", c);
                }
            } else {
                log::warn!("Char '{}' does not correspond to a valid node", c);
            }
        } else {
            log::warn!("Cannot insert node with '{}'", c);
        }
    }

    /// Insert new child as the first child of the selected node
    fn insert_next_to_cursor(&mut self, c: char, side: Side) {
        let (_cursor, parent) = self.tree.cursor_and_parent();
        if let Some(p) = parent {
            if p.is_insert_char(c) {
                if let Some(node) = p.from_char(c) {
                    if let Err(e) = self.tree.insert_next_to_cursor(node, side) {
                        log::error!("{}", e);
                    } else {
                        log::debug!("Inserting with '{}'", c);
                    }
                } else {
                    log::warn!("Char '{}' does not correspond to a valid node", c);
                }
            } else {
                log::warn!("Cannot insert node with '{}'", c);
            }
        } else {
            log::warn!("Cannot add siblings of the root.");
        }
    }

    /// Undo the latest change
    fn undo(&mut self) {
        if self.tree.undo() {
            log::debug!("Undo successful");
        } else {
            log::warn!("No changes to undo");
        }
    }

    /// Move one change forward in the history
    fn redo(&mut self) {
        if self.tree.redo() {
            log::debug!("Redo successful");
        } else {
            log::warn!("No changes to redo");
        }
    }

    /// Render the tree to the screen
    fn render_tree(&self, row: usize, col: usize) {
        // Mutable variables to track where the terminal cursor should go
        let mut row = row;
        let mut col = col;
        let mut indentation_amount = 0;

        let cols = [
            Color::MAGENTA,
            Color::RED,
            Color::YELLOW,
            Color::GREEN,
            Color::CYAN,
            Color::BLUE,
            Color::WHITE,
            Color::LIGHT_RED,
            Color::LIGHT_BLUE,
            Color::LIGHT_CYAN,
            Color::LIGHT_GREEN,
            Color::LIGHT_YELLOW,
            Color::LIGHT_MAGENTA,
            Color::LIGHT_WHITE,
        ];

        /// A cheeky macro to print a string to the terminal
        macro_rules! term_print {
            ($string: expr) => {{
                let string = $string;
                // Print the string
                self.term.print(row, col, string).unwrap();
                // Move the cursor to the end of the string
                let size = size::Size::from(string);
                if size.lines() == 0 {
                    col += size.last_line_length();
                } else {
                    row += size.lines();
                    col = size.last_line_length();
                }
            }};
            ($string: expr, $attr: expr) => {{
                let string = $string;
                // Print the string
                self.term.print_with_attr(row, col, string, $attr).unwrap();
                // Move the cursor to the end of the string
                let size = size::Size::from(string);
                if size.lines() == 0 {
                    col += size.last_line_length();
                } else {
                    row += size.lines();
                    col = size.last_line_length();
                }
            }};
        };

        for (node, tok) in self.tree.root().display_tokens(&self.format_style) {
            match tok {
                DisplayToken::Text(s) => {
                    // Hash the ref to decide on the colour
                    let col = {
                        let mut hasher = DefaultHasher::new();
                        node.hash(&mut hasher);
                        let hash = hasher.finish();
                        cols[hash as usize % cols.len()]
                    };
                    // Generate the display attributes depending on if the node is selected
                    let attr = if std::ptr::eq(node, self.tree.cursor()) {
                        Attr::default().fg(Color::BLACK).bg(col)
                    } else {
                        Attr::default().fg(col)
                    };
                    // Print the token
                    term_print!(s.as_str(), attr);
                }
                DisplayToken::Whitespace(n) => {
                    col += n;
                }
                DisplayToken::Newline => {
                    row += 1;
                    col = indentation_amount;
                }
                DisplayToken::Indent => {
                    indentation_amount += 4;
                }
                DisplayToken::Dedent => {
                    indentation_amount -= 4;
                }
            }
        }
    }

    /* ===== MAIN FUNCTIONS ===== */

    /// Update the terminal UI display
    fn update_display(&self) {
        // Put the terminal size into some convenient variables
        let (width, height) = self.term.term_size().unwrap();
        // Clear the terminal
        self.term.clear().unwrap();

        /* RENDER MAIN TEXT VIEW */

        self.render_tree(0, 0);

        /* RENDER LOG SECTION */

        self.command_log.render(&self.term, 0, width / 2);

        /* RENDER BOTTOM BAR */

        // Add the `Press 'q' to exit.` message
        self.term
            .print(height - 1, 0, "Press 'q' to exit.")
            .unwrap();
        // Draw the current command buffer
        self.term
            .print(
                height - 1,
                width - 5 - self.command.chars().count(),
                &self.command,
            )
            .unwrap();

        /* UPDATE THE TERMINAL SCREEN */

        self.term.present().unwrap();
    }

    /// Consumes a [`char`] and adds it to the command buffer.  If the command buffer contains a
    /// valid command, then execute that command.  This returns `true` if the command 'Quit' was
    /// executed, otherwise `false` is returned.
    fn consume_command_char(&mut self, c: char) -> bool {
        let mut should_quit = false;
        // Add the new keypress to the command
        self.command.push(c);
        // Attempt to parse the command, and take action if the command is
        // complete
        if let Some(action) = parse_command(&self.keymap, &self.command) {
            // Respond to the action
            match action {
                Action::Undefined => {
                    log::warn!("'{}' is not a command.", self.command);
                }
                Action::Quit => {
                    // Break the mainloop to quit
                    log::trace!("Recieved command 'Quit', so exiting mainloop");
                    should_quit = true;
                }
                Action::MoveCursor(direction) => {
                    self.move_cursor(direction);
                }
                Action::Replace(c) => {
                    self.replace_cursor(c);
                }
                Action::InsertChild(c) => {
                    self.insert_child(c);
                }
                Action::InsertBefore(c) => {
                    self.insert_next_to_cursor(c, Side::Prev);
                }
                Action::InsertAfter(c) => {
                    self.insert_next_to_cursor(c, Side::Next);
                }
                Action::Undo => {
                    self.undo();
                }
                Action::Redo => {
                    self.redo();
                }
            }
            // Add the command to the command log
            self.command_log.push(self.command.clone(), &self.keymap);
            // Clear the command box
            self.command.clear();
        }
        should_quit
    }

    fn mainloop(&mut self) {
        log::trace!("Starting mainloop");
        // Sit in the infinte mainloop
        while let Ok(event) = self.term.poll_event() {
            /* RESPOND TO THE USER'S INPUT */
            if let Event::Key(key) = event {
                match key {
                    Key::Char(c) => {
                        // `self.add_char_to_command` returns `true` if the editor should quit
                        if self.consume_command_char(c) {
                            break;
                        }
                    }
                    Key::ESC => {
                        self.command.clear();
                    }
                    _ => {}
                }
            }

            // Make sure that the logger isn't taller than the screen
            self.command_log
                .set_max_entries(self.term.term_size().unwrap().1.min(10));

            // Update the screen after every input (if this becomes a bottleneck then we can
            // optimise the number of calls to `update_display` but for now it's not worth the
            // added complexity)
            self.update_display();
        }
    }

    /// Start the editor and enter the mainloop
    pub fn run(mut self) {
        // Start the mainloop
        self.mainloop();
        log::trace!("Making the cursor reappear.");
        // Show the cursor before closing so that the cursor isn't permanently disabled
        // (see issue https://github.com/lotabout/tuikit/issues/28)
        self.term.show_cursor(true).unwrap();
        self.term.present().unwrap();
    }
}

#[cfg(test)]
mod tests {
    use super::{parse_command, Action};
    use crate::editable_tree::Direction;

    #[test]
    fn parse_command_complete() {
        let keymap = super::default_keymap();
        for (command, expected_effect) in &[
            ("q", Action::Quit),
            ("x", Action::Undefined),
            ("pajlbsi", Action::MoveCursor(Direction::Up)),
            ("Pxx", Action::Undefined),
            ("Qsx", Action::Undefined),
            ("ra", Action::Replace('a')),
            ("rg", Action::Replace('g')),
            ("oX", Action::InsertChild('X')),
            ("oP", Action::InsertChild('P')),
        ] {
            assert_eq!(
                parse_command(&keymap, *command),
                Some(expected_effect.clone())
            );
        }
    }

    #[test]
    fn parse_command_incomplete() {
        let keymap = super::default_keymap();
        for command in &["", "r", "o"] {
            assert_eq!(parse_command(&keymap, *command), None);
        }
    }
}<|MERGE_RESOLUTION|>--- conflicted
+++ resolved
@@ -267,8 +267,7 @@
     let mut command_char_iter = command.chars();
 
     // Consume the first char of the command
-<<<<<<< HEAD
-    if let Some(command) = command_char_iter.next().map(|c| keymap.get(&c)).flatten() {
+    return if let Some(command) = command_char_iter.next().and_then(|c| keymap.get(&c)) {
         match command {
             // "q" quits Sapling
             Command::Quit => Some(Action::Quit),
@@ -282,34 +281,7 @@
         }
     } else {
         None
-=======
-    let c = command_char_iter.next()?;
-
-    match keymap.get(&c) {
-        // "q" quits Sapling
-        Some(Command::Quit) => Some(Action::Quit),
-        Some(Command::InsertChild) => {
-            // Consume the second char of the iterator
-            command_char_iter.next().map(Action::InsertChild)
-        }
-        Some(Command::InsertBefore) => {
-            // Consume the second char of the iterator
-            command_char_iter.next().map(Action::InsertBefore)
-        }
-        Some(Command::InsertAfter) => {
-            // Consume the second char of the iterator
-            command_char_iter.next().map(Action::InsertAfter)
-        }
-        Some(Command::Replace) => {
-            // Consume the second char of the iterator
-            command_char_iter.next().map(Action::Replace)
-        }
-        Some(Command::MoveCursor(direction)) => Some(Action::MoveCursor(*direction)),
-        Some(Command::Undo) => Some(Action::Undo),
-        Some(Command::Redo) => Some(Action::Redo),
-        None => Some(Action::Undefined),
->>>>>>> 288c5a08
-    }
+    };
 }
 
 /// A struct to hold the top-level components of the editor.
